buildscript {
  repositories {
    mavenCentral()
  }
  dependencies {
    classpath 'com.android.tools.build:gradle:0.9.+'
  }
}

def filterProjects(filter) { 
  return subprojects.findAll { project -> filter.contains(project.name) }
} 


allprojects {
  group = 'org.mapsforge'
<<<<<<< HEAD
  version = '0.5.0'
=======
  version = '0.4.0-rc2'
>>>>>>> d37d81f1
  ext.androidBuildVersionTools = "19.0.3"
  ext.jUnitVersion = "4.11"
  description = """The mapsforge project provides free and open software for OpenStreetMap-based applications."""
}

// no injection of functions, so via inheritance
def androidMinSdk() { return 9 }
def androidTargetSdk() { return 19 }
def versionCode() { return 50 }
def versionName() { return version }


// Configuration injection for all subprojects

subprojects {
  repositories {        
    mavenCentral()
  }
}	    	    

// Configuration for all plain Java projects

project.ext.javaprojects = ["mapsforge-core", "mapsforge-map-reader", "mapsforge-map", "mapsforge-map-awt", "mapsforge-map-writer", "SwingMapViewer"]

configure(filterProjects(project.javaprojects)) { 
  apply plugin: 'java'	
  apply plugin: 'checkstyle'
  apply plugin: 'pmd'

  dependencies {
    testCompile group: 'junit', name: 'junit', version:"$jUnitVersion"
  }
  
  checkstyle {
    showViolations = false  // turn on for reporting
    configFile = new File("config/checkstyle/checkstyle.xml")
  }

  // set java source encoding, otherwise some tests fail
  [compileJava, compileTestJava]*.options*.encoding = 'UTF-8'

  pmd {
    ruleSetFiles = files("../config/pmd/pmd_ruleset.xml") 
    ignoreFailures = true
  }
} 

// Configuration for Android projects
project.ext.androidlibraryprojects = ["svg-android", "mapsforge-map-android"]
project.ext.androidapkprojects = ["Samples"] 
project.ext.androidprojects = project.androidlibraryprojects + project.androidapkprojects

// TODO get checkstyle and pmd working for android (right now it does not work out of the box, so better wait for official fix)

configure(filterProjects(project.androidapkprojects)) { 
  apply plugin: 'android'
}


configure(filterProjects(project.androidlibraryprojects)) { 
  apply plugin: 'android-library'

  android.libraryVariants.all { variant ->
    def name = variant.buildType.name
    if (name.equals(com.android.builder.BuilderConstants.DEBUG)) {
      return; // Skip debug builds.
    }
    def task = project.tasks.create "jar${name.capitalize()}", Jar
    task.dependsOn variant.javaCompile
    task.from variant.javaCompile.destinationDir
    artifacts.add('archives', task);
  }
}

configure(filterProjects(project.androidprojects)) { 

  android {
    compileSdkVersion androidTargetSdk()
    buildToolsVersion "$androidBuildVersionTools"

    compileOptions {
      sourceCompatibility JavaVersion.VERSION_1_7
      targetCompatibility JavaVersion.VERSION_1_7
    }

    defaultConfig {
      versionCode versionCode()
      versionName versionName()
      minSdkVersion androidMinSdk()
      targetSdkVersion androidTargetSdk()
    }

    sourceSets {
      main {
	manifest.srcFile 'AndroidManifest.xml'
	java.srcDirs = ['src/main/java']
	resources.srcDirs = ['src']
	res.srcDirs = ['res']
	assets.srcDirs = ['assets']
      }
    }
  }
} 
<|MERGE_RESOLUTION|>--- conflicted
+++ resolved
@@ -14,11 +14,7 @@
 
 allprojects {
   group = 'org.mapsforge'
-<<<<<<< HEAD
-  version = '0.5.0'
-=======
-  version = '0.4.0-rc2'
->>>>>>> d37d81f1
+  version = '0.5.0-dev'
   ext.androidBuildVersionTools = "19.0.3"
   ext.jUnitVersion = "4.11"
   description = """The mapsforge project provides free and open software for OpenStreetMap-based applications."""
