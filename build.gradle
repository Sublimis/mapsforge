--- conflicted
+++ resolved
@@ -3,11 +3,7 @@
     mavenCentral()
   }
   dependencies {
-<<<<<<< HEAD
-    classpath 'com.android.tools.build:gradle:1.0.0'
-=======
     classpath 'com.android.tools.build:gradle:1.1.3'
->>>>>>> afd18a0f
   }
 }
 
@@ -18,11 +14,7 @@
 
 allprojects {
   group = 'org.mapsforge'
-<<<<<<< HEAD
-  version = '0.5.1'
-=======
   version = 'dev-SNAPSHOT'
->>>>>>> afd18a0f
   ext.androidBuildVersionTools = "22"
   ext.jUnitVersion = "4.11"
   description = """The mapsforge project provides free and open software for OpenStreetMap-based applications."""
@@ -31,11 +23,7 @@
 // no injection of functions, so via inheritance
 def androidMinSdk() { return 9 }
 def androidTargetSdk() { return 22 }
-<<<<<<< HEAD
-def versionCode() { return 51 }
-=======
 def versionCode() { return 50 }
->>>>>>> afd18a0f
 def versionName() { return version }
 
 
