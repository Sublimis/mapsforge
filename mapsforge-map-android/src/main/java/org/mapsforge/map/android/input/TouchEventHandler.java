/*
 * Copyright 2010, 2011, 2012, 2013 mapsforge.org
<<<<<<< HEAD
 * Copyright © 2013-2014 Ludwig M Brinckmann
 * Copyright © 2014 devemux86
 * Copyright © 2014 Jordan Black
=======
 * Copyright 2013-2014 Ludwig M Brinckmann
 * Copyright 2014, 2015 devemux86
 * Copyright 2014 Jordan Black
>>>>>>> afd18a0f
 *
 * This program is free software: you can redistribute it and/or modify it under the
 * terms of the GNU Lesser General Public License as published by the Free Software
 * Foundation, either version 3 of the License, or (at your option) any later version.
 *
 * This program is distributed in the hope that it will be useful, but WITHOUT ANY
 * WARRANTY; without even the implied warranty of MERCHANTABILITY or FITNESS FOR A
 * PARTICULAR PURPOSE. See the GNU Lesser General Public License for more details.
 *
 * You should have received a copy of the GNU Lesser General Public License along with
 * this program. If not, see <http://www.gnu.org/licenses/>.
 */
package org.mapsforge.map.android.input;

import java.util.List;
import java.util.concurrent.CopyOnWriteArrayList;

import org.mapsforge.core.model.LatLong;
import org.mapsforge.core.model.Point;
import org.mapsforge.map.android.view.MapView;
import org.mapsforge.map.util.MapViewProjection;

import android.os.Handler;
import android.view.MotionEvent;
import android.view.ScaleGestureDetector;
import android.view.ViewConfiguration;

public class TouchEventHandler {
	private static final String LISTENER_MUST_NOT_BE_NULL = "listener must not be null";

	private static int getAction(MotionEvent motionEvent) {
		return motionEvent.getAction() & MotionEvent.ACTION_MASK;
	}

	private int activePointerId;
	private LatLong lastLatLong;
	private int lastNumberOfPointers;
	private Point lastPosition;
	private boolean longPressConsumed;
	private Handler longPressHandler;
	private boolean longPressInProgress;
	private final float mapMoveDelta;
	private final MapView mapView;
	private boolean moveThresholdReached;
	private Runnable onLongPress;
	private final MapViewProjection projection;
	private final ScaleGestureDetector scaleGestureDetector;

	private final List<TouchEventListener> touchEventListeners = new CopyOnWriteArrayList<TouchEventListener>();

	public TouchEventHandler(MapView mapView, ViewConfiguration viewConfiguration, ScaleGestureDetector sgd) {
		this.longPressHandler = new Handler();
		this.mapView = mapView;
		this.mapMoveDelta = viewConfiguration.getScaledTouchSlop();
		this.scaleGestureDetector = sgd;
		this.projection = new MapViewProjection(this.mapView);
	}

	public void addListener(TouchEventListener touchEventListener) {
		if (touchEventListener == null) {
			throw new IllegalArgumentException(LISTENER_MUST_NOT_BE_NULL);
		} else if (this.touchEventListeners.contains(touchEventListener)) {
			throw new IllegalArgumentException("listener is already registered: " + touchEventListener);
		}
		this.touchEventListeners.add(touchEventListener);
	}

	/**
	 * @param motionEvent
	 *            the event to be handled.
	 * @return true if the event was handled, false otherwise.
	 */
	public boolean onTouchEvent(MotionEvent motionEvent) {
		int action = getAction(motionEvent);

		// workaround for a bug in the ScaleGestureDetector, see Android issue #12976
		if (action != MotionEvent.ACTION_MOVE || motionEvent.getPointerCount() > 1) {
			this.scaleGestureDetector.onTouchEvent(motionEvent);
		}

		switch (action) {
			case MotionEvent.ACTION_DOWN:
				return onActionDown(motionEvent);
			case MotionEvent.ACTION_MOVE:
				return onActionMove(motionEvent);
			case MotionEvent.ACTION_POINTER_DOWN:
				return onActionPointerDown(motionEvent);
			case MotionEvent.ACTION_POINTER_UP:
				return onActionPointerUp(motionEvent);
			case MotionEvent.ACTION_UP:
				return onActionUp(motionEvent);
			case MotionEvent.ACTION_CANCEL:
				cancelLongPress();
				return true;
		}

		// the event was not handled
		return false;
	}

	public void removeListener(TouchEventListener touchEventListener) {
		if (touchEventListener == null) {
			throw new IllegalArgumentException(LISTENER_MUST_NOT_BE_NULL);
		} else if (!this.touchEventListeners.contains(touchEventListener)) {
			throw new IllegalArgumentException("listener is not registered: " + touchEventListener);
		}
		this.touchEventListeners.remove(touchEventListener);
	}

	private void cancelLongPress() {
		this.longPressInProgress = false;
		if (this.onLongPress != null) {
			this.longPressHandler.removeCallbacks(onLongPress);
			this.onLongPress = null;
		}
	}

	private boolean onActionDown(MotionEvent motionEvent) {
		this.activePointerId = motionEvent.getPointerId(0);
		this.lastPosition = new Point(motionEvent.getX(), motionEvent.getY());
		try {
			this.lastLatLong = projection.fromPixels(this.lastPosition.x, this.lastPosition.y);
		} catch (Exception e) {
			return true;
		}
		this.lastNumberOfPointers = motionEvent.getPointerCount();
		this.moveThresholdReached = false;

		if (this.lastNumberOfPointers == 1) {
			// set up a handler that will run after the long press interval expires,
			// unless the operations is cancelled first
			this.longPressInProgress = true;
			this.longPressConsumed = false;
			onLongPress = new Runnable() {
				@Override
				public void run() {
					TouchEventHandler.this.longPressConsumed = true;
					if (TouchEventHandler.this.longPressInProgress) {
						if (TouchEventHandler.this.lastNumberOfPointers == 1) {
							for (TouchEventListener touchEventListener : TouchEventHandler.this.touchEventListeners) {
								touchEventListener.onLongPress(TouchEventHandler.this.lastLatLong,
										TouchEventHandler.this.lastPosition);
							}
						}
						TouchEventHandler.this.longPressInProgress = false;
					}
				}
			};
			this.longPressHandler.postDelayed(onLongPress, ViewConfiguration.getLongPressTimeout());
		}

		long eventTime = motionEvent.getEventTime();
		for (TouchEventListener touchEventListener : this.touchEventListeners) {
			touchEventListener.onActionDown(this.lastLatLong, this.lastPosition, eventTime);
		}

		return true;
	}

	private boolean onActionMove(MotionEvent motionEvent) {
		if (this.scaleGestureDetector.isInProgress() || this.mapView.getModel().mapViewPosition.animationInProgress()) {
			cancelLongPress();
			return true;
		}

		this.lastNumberOfPointers = motionEvent.getPointerCount();
		int pointerIndex = motionEvent.findPointerIndex(this.activePointerId);

		float moveX = (float) (motionEvent.getX(pointerIndex) - this.lastPosition.x);
		float moveY = (float) (motionEvent.getY(pointerIndex) - this.lastPosition.y);
		if (this.moveThresholdReached) {
			this.lastPosition = new Point(motionEvent.getX(pointerIndex), motionEvent.getY(pointerIndex));
			this.mapView.getModel().mapViewPosition.moveCenter(moveX, moveY);
		} else if (Math.abs(moveX) > this.mapMoveDelta || Math.abs(moveY) > this.mapMoveDelta) {
			cancelLongPress();
			this.moveThresholdReached = true;
			this.lastPosition = new Point(motionEvent.getX(pointerIndex), motionEvent.getY(pointerIndex));
		}

		return true;
	}

	private boolean onActionPointerDown(MotionEvent motionEvent) {

		this.lastNumberOfPointers = motionEvent.getPointerCount();

		long eventTime = motionEvent.getEventTime();

		for (TouchEventListener touchEventListener : this.touchEventListeners) {
			touchEventListener.onPointerDown(eventTime);
		}

		return true;
	}

	private boolean onActionPointerUp(MotionEvent motionEvent) {

		this.lastNumberOfPointers = motionEvent.getPointerCount();
		// extract the index of the pointer that left the touch sensor
		int pointerIndex = (motionEvent.getAction() & MotionEvent.ACTION_POINTER_INDEX_MASK) >> MotionEvent.ACTION_POINTER_INDEX_SHIFT;

		if (motionEvent.getPointerId(pointerIndex) == this.activePointerId) {
			// the active pointer has gone up, choose a new one
			if (pointerIndex == 0) {
				pointerIndex = 1;
			} else {
				pointerIndex = 0;
			}
			this.activePointerId = motionEvent.getPointerId(pointerIndex);
			this.lastPosition = new Point(motionEvent.getX(pointerIndex), motionEvent.getY(pointerIndex));
		}

		long eventTime = motionEvent.getEventTime();

		for (TouchEventListener touchEventListener : this.touchEventListeners) {
			touchEventListener.onPointerUp(eventTime);
		}

		return true;
	}

	private boolean onActionUp(MotionEvent motionEvent) {

		this.lastNumberOfPointers = motionEvent.getPointerCount();
		if (longPressConsumed) {
			// the press was consumed by a long press action, and the up must
			// not be handled anymore.
			return true;
		}

		cancelLongPress();

		if (this.lastLatLong != null) {
			int pointerIndex = motionEvent.findPointerIndex(this.activePointerId);
			Point point = new Point(motionEvent.getX(pointerIndex), motionEvent.getY(pointerIndex));
			long eventTime = motionEvent.getEventTime();

			for (TouchEventListener touchEventListener : this.touchEventListeners) {
				touchEventListener.onActionUp(this.lastLatLong, point, eventTime, this.moveThresholdReached);
			}
		}

		return true;
	}
}<|MERGE_RESOLUTION|>--- conflicted
+++ resolved
@@ -1,14 +1,8 @@
 /*
  * Copyright 2010, 2011, 2012, 2013 mapsforge.org
-<<<<<<< HEAD
- * Copyright © 2013-2014 Ludwig M Brinckmann
- * Copyright © 2014 devemux86
- * Copyright © 2014 Jordan Black
-=======
  * Copyright 2013-2014 Ludwig M Brinckmann
  * Copyright 2014, 2015 devemux86
  * Copyright 2014 Jordan Black
->>>>>>> afd18a0f
  *
  * This program is free software: you can redistribute it and/or modify it under the
  * terms of the GNU Lesser General Public License as published by the Free Software
