--- conflicted
+++ resolved
@@ -100,15 +100,12 @@
 			this.mapScaleBar.destroy();
 		}
 		this.getModel().mapViewPosition.destroy();
-<<<<<<< HEAD
-=======
 	}
 
 	@Override
 	public BoundingBox getBoundingBox() {
 		return MapPositionUtil.getBoundingBox(this.model.mapViewPosition.getMapPosition(),
 				getDimension(), this.model.displayModel.getTileSize());
->>>>>>> afd18a0f
 	}
 
 	@Override
