--- conflicted
+++ resolved
@@ -37,16 +37,8 @@
 import android.graphics.Typeface;
 import android.os.Build;
 
-
 class AndroidPaint implements Paint {
 
-<<<<<<< HEAD
-	// needed to record size of bitmap shader to compute the shift
-	private int shaderWidth;
-	private int shaderHeight;
-
-=======
->>>>>>> afd18a0f
 	private static android.graphics.Paint.Align getAndroidAlign(Align align) {
 		switch (align) {
 			case CENTER:
@@ -170,14 +162,11 @@
 		if (bitmap == null) {
 			return;
 		}
-<<<<<<< HEAD
-=======
 		android.graphics.Bitmap androidBitmap = AndroidGraphicFactory.getBitmap(bitmap);
 		if (androidBitmap == null) {
 			return;
 		}
 
->>>>>>> afd18a0f
 		this.shaderWidth = bitmap.getWidth();
 		this.shaderHeight = bitmap.getHeight();
 		if (!AndroidGraphicFactory.KEEP_RESOURCE_BITMAPS && Build.VERSION.SDK_INT >= Build.VERSION_CODES.HONEYCOMB) {
@@ -188,12 +177,7 @@
 			bitmap.incrementRefCount();
 		}
 		this.paint.setColor(AndroidGraphicFactory.getColor(Color.WHITE));
-<<<<<<< HEAD
-		this.paint
-				.setShader(new BitmapShader(AndroidGraphicFactory.getBitmap(bitmap), TileMode.REPEAT, TileMode.REPEAT));
-=======
 		this.paint.setShader(new BitmapShader(androidBitmap, TileMode.REPEAT, TileMode.REPEAT));
->>>>>>> afd18a0f
 
 	}
 
