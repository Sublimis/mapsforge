--- conflicted
+++ resolved
@@ -173,26 +173,6 @@
     public int getTextWidth(String text) {
         return (int) this.paint.measureText(text);
     }
-
-<<<<<<< HEAD
-=======
-    @Override
-    public int getTextWidth(String text, boolean includePadding) {
-        int retVal = getTextWidth(text);
-
-        if (includePadding && retVal > 0) {
-            retVal += getFontPadding();
-        }
-
-        return retVal;
-    }
-
-    /**
-     * Uses StaticLayout to measure text accurately, and respects Spans.
-     * Returns width of the widest line.
-     */
-    @SuppressWarnings("deprecation")
->>>>>>> 8e817f45
     @Override
     public int getTextWidth(String text, boolean includePadding) {
         int retVal = getTextWidth(text);
