/*
 * Copyright 2010, 2011, 2012, 2013 mapsforge.org
 * Copyright 2015 devemux86
 *
 * This program is free software: you can redistribute it and/or modify it under the
 * terms of the GNU Lesser General Public License as published by the Free Software
 * Foundation, either version 3 of the License, or (at your option) any later version.
 *
 * This program is distributed in the hope that it will be useful, but WITHOUT ANY
 * WARRANTY; without even the implied warranty of MERCHANTABILITY or FITNESS FOR A
 * PARTICULAR PURPOSE. See the GNU Lesser General Public License for more details.
 *
 * You should have received a copy of the GNU Lesser General Public License along with
 * this program. If not, see <http://www.gnu.org/licenses/>.
 */
package org.mapsforge.applications.android.samples;

import org.mapsforge.core.graphics.Bitmap;
import org.mapsforge.core.model.LatLong;
import org.mapsforge.map.android.graphics.AndroidGraphicFactory;
import org.mapsforge.map.layer.overlay.Marker;

import android.annotation.TargetApi;
import android.graphics.Color;
import android.graphics.Paint;
import android.graphics.PorterDuff;
import android.graphics.PorterDuffColorFilter;
import android.graphics.drawable.Drawable;
import android.os.Build;
import android.os.Bundle;
import android.os.Handler;

/**
 * A map viewer demonstrating changing bitmap drawables: every two seconds the
 * view changes the bitmap.
 */
public class ChangingBitmaps extends RenderTheme4 {

	final class BitmapChanger implements Runnable {
		@Override
		public void run() {
			if (current != null) {
				// since we want to keep the green bitmap around, we have to increment
				// its ref count, otherwise it gets recycled automatically when it is
				// replaced with the other colour.
				current.incrementRefCount();
			}
			if (bitmapGreen.equals(current)) {
				marker.setBitmap(bitmapRed);
				current = bitmapRed;
			} else {
				marker.setBitmap(bitmapGreen);
				current = bitmapGreen;
			}
			redrawLayers();
			handler.postDelayed(this, 2000);
		}
	}

	BitmapChanger bitmapChanger;
	Bitmap bitmapGreen;
	Bitmap bitmapRed;
	Bitmap current;
	final Handler handler = new Handler();
	final LatLong latLong = new LatLong(52.5, 13.4);
	Marker marker;

	@Override
	public void createLayers() {
		super.createLayers();
		mapView.getLayerManager().getLayers().add(marker);
		bitmapChanger = new BitmapChanger();
		handler.post(bitmapChanger);
	}

	@Override
	public void destroyLayers() {
		handler.removeCallbacks(bitmapChanger);
		// we need to increment the ref count here as otherwise the bitmap gets
		// destroyed, but we might need to reuse it when this is only part of
		// a pause/resume cycle.
		current.incrementRefCount();
		super.destroyLayers();
	}

	@SuppressWarnings("deprecation")
	@TargetApi(Build.VERSION_CODES.LOLLIPOP)
	@Override
	public void onCreate(Bundle sis) {
<<<<<<< HEAD
		Drawable drawableGreen = getResources().getDrawable(
				R.drawable.marker_green);
		Drawable drawableRed = getResources()
				.getDrawable(R.drawable.marker_red);
		bitmapRed = AndroidGraphicFactory.convertToBitmap(drawableRed);
		bitmapGreen = AndroidGraphicFactory.convertToBitmap(drawableGreen);
		marker = new Marker(latLong, bitmapGreen, 0,
				-bitmapGreen.getHeight() / 2);
=======
		Drawable drawableWhite = Build.VERSION.SDK_INT >= Build.VERSION_CODES.LOLLIPOP ? getDrawable(R.drawable.marker_white) : getResources().getDrawable(R.drawable.marker_white);
		Paint paint = new Paint();
		paint.setAntiAlias(true);
		paint.setColorFilter(new PorterDuffColorFilter(Color.GREEN, PorterDuff.Mode.MULTIPLY));
		bitmapGreen = AndroidGraphicFactory.convertToBitmap(drawableWhite, paint);
		paint.setColorFilter(new PorterDuffColorFilter(Color.RED, PorterDuff.Mode.MULTIPLY));
		bitmapRed = AndroidGraphicFactory.convertToBitmap(drawableWhite, paint);
		marker = new Marker(latLong, bitmapGreen, 0, -bitmapGreen.getHeight() / 2);
>>>>>>> afd18a0f
		super.onCreate(sis);
	}

	@Override
	public void onDestroy() {
		super.onDestroy();
		bitmapRed.decrementRefCount();
		bitmapGreen.decrementRefCount();
	}
}<|MERGE_RESOLUTION|>--- conflicted
+++ resolved
@@ -87,16 +87,6 @@
 	@TargetApi(Build.VERSION_CODES.LOLLIPOP)
 	@Override
 	public void onCreate(Bundle sis) {
-<<<<<<< HEAD
-		Drawable drawableGreen = getResources().getDrawable(
-				R.drawable.marker_green);
-		Drawable drawableRed = getResources()
-				.getDrawable(R.drawable.marker_red);
-		bitmapRed = AndroidGraphicFactory.convertToBitmap(drawableRed);
-		bitmapGreen = AndroidGraphicFactory.convertToBitmap(drawableGreen);
-		marker = new Marker(latLong, bitmapGreen, 0,
-				-bitmapGreen.getHeight() / 2);
-=======
 		Drawable drawableWhite = Build.VERSION.SDK_INT >= Build.VERSION_CODES.LOLLIPOP ? getDrawable(R.drawable.marker_white) : getResources().getDrawable(R.drawable.marker_white);
 		Paint paint = new Paint();
 		paint.setAntiAlias(true);
@@ -105,7 +95,6 @@
 		paint.setColorFilter(new PorterDuffColorFilter(Color.RED, PorterDuff.Mode.MULTIPLY));
 		bitmapRed = AndroidGraphicFactory.convertToBitmap(drawableWhite, paint);
 		marker = new Marker(latLong, bitmapGreen, 0, -bitmapGreen.getHeight() / 2);
->>>>>>> afd18a0f
 		super.onCreate(sis);
 	}
 
