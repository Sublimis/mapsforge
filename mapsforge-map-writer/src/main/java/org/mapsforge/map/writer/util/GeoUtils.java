/*
 * Copyright 2010, 2011, 2012, 2013 mapsforge.org
 *
 * This program is free software: you can redistribute it and/or modify it under the
 * terms of the GNU Lesser General Public License as published by the Free Software
 * Foundation, either version 3 of the License, or (at your option) any later version.
 *
 * This program is distributed in the hope that it will be useful, but WITHOUT ANY
 * WARRANTY; without even the implied warranty of MERCHANTABILITY or FITNESS FOR A
 * PARTICULAR PURPOSE. See the GNU Lesser General Public License for more details.
 *
 * You should have received a copy of the GNU Lesser General Public License along with
 * this program. If not, see <http://www.gnu.org/licenses/>.
 */
package org.mapsforge.map.writer.util;

import java.util.ArrayList;
import java.util.Collections;
import java.util.HashSet;
import java.util.List;
import java.util.Set;
import java.util.logging.Level;
import java.util.logging.Logger;

import org.mapsforge.core.model.LatLong;
import org.mapsforge.core.util.LatLongUtils;
import org.mapsforge.core.util.MercatorProjection;
import org.mapsforge.map.writer.model.TDNode;
import org.mapsforge.map.writer.model.TDWay;
import org.mapsforge.map.writer.model.TileCoordinate;
import org.mapsforge.map.writer.model.WayDataBlock;

import com.vividsolutions.jts.geom.Coordinate;
import com.vividsolutions.jts.geom.Envelope;
import com.vividsolutions.jts.geom.Geometry;
import com.vividsolutions.jts.geom.GeometryCollection;
import com.vividsolutions.jts.geom.GeometryFactory;
import com.vividsolutions.jts.geom.LineString;
import com.vividsolutions.jts.geom.LinearRing;
import com.vividsolutions.jts.geom.MultiLineString;
import com.vividsolutions.jts.geom.MultiPolygon;
import com.vividsolutions.jts.geom.Point;
import com.vividsolutions.jts.geom.Polygon;
import com.vividsolutions.jts.geom.TopologyException;
import com.vividsolutions.jts.simplify.TopologyPreservingSimplifier;

/**
 * Provides utility functions for the maps preprocessing.
 */
public final class GeoUtils {
	/**
	 * The minimum amount of coordinates (lat/lon counted separately) required for a valid closed polygon.
	 */
	public static final int MIN_COORDINATES_POLYGON = 8;

	// private static final double DOUGLAS_PEUCKER_SIMPLIFICATION_TOLERANCE = 0.0000188;
	// private static final double DOUGLAS_PEUCKER_SIMPLIFICATION_TOLERANCE = 0.00003;
	/**
	 * The minimum amount of nodes required for a valid closed polygon.
	 */
	public static final int MIN_NODES_POLYGON = 4;

	private static final double[] EPSILON_ZERO = new double[] { 0, 0 };
	// JTS
	private static final GeometryFactory GEOMETRY_FACTORY = new GeometryFactory();
	private static final Logger LOGGER = Logger.getLogger(GeoUtils.class.getName());
	private static final byte SUBTILE_ZOOMLEVEL_DIFFERENCE = 2;

	private static final int[] TILE_BITMASK_VALUES = new int[] { 32768, 16384, 8192, 4096, 2048, 1024, 512, 256, 128,
			64, 32, 16, 8, 4, 2, 1 };

	/**
	 * Clips a geometry to a tile.
	 * 
	 * @param way
	 *            the way
	 * @param geometry
	 *            the geometry
	 * @param tileCoordinate
	 *            the tile coordinate
	 * @param enlargementInMeters
	 *            the bounding box buffer
	 * @return the clipped geometry
	 */
	public static Geometry clipToTile(TDWay way, Geometry geometry, TileCoordinate tileCoordinate,
			int enlargementInMeters) {
		Geometry tileBBJTS = null;
		Geometry ret = null;

		// create tile bounding box
		tileBBJTS = tileToJTSGeometry(tileCoordinate.getX(), tileCoordinate.getY(), tileCoordinate.getZoomlevel(),
				enlargementInMeters);

		// clip the geometry by intersection with the bounding box of the tile
		// may throw a TopologyException
		try {
			if (!geometry.isValid()) {
				// this should stop the problem of non-noded intersections that trigger an error when
				// clipping
<<<<<<< HEAD
				LOGGER.log(Level.WARNING, "invalid geometry prior to tile clipping, trying to repair " + way.getId());
				geometry = JTSUtils.repairInvalidPolygon(geometry);
				if (!geometry.isValid()) {
					LOGGER.log(Level.WARNING, "invalid geometry even after attempt to fix " + way.getId());
=======
				LOGGER.warning("invalid geometry prior to tile clipping, trying to repair " + way.getId());
				geometry = JTSUtils.repairInvalidPolygon(geometry);
				if (!geometry.isValid()) {
					LOGGER.warning("invalid geometry even after attempt to fix " + way.getId());
>>>>>>> afd18a0f
				}
			}
			ret = tileBBJTS.intersection(geometry);
			// according to Ludwig (see issue332) valid polygons may become invalid by clipping (at least
			// in the Python shapely library
			// we need to investigate this more closely and write approriate test cases
			// for now, I check whether the resulting polygon is valid and if not try to repair it
			if ((ret instanceof Polygon || ret instanceof MultiPolygon) && !ret.isValid()) {
				LOGGER.warning("clipped way is not valid, trying to repair it: " + way.getId());
				ret = JTSUtils.repairInvalidPolygon(ret);
				if (ret == null) {
					way.setInvalid(true);
<<<<<<< HEAD
					LOGGER.log(Level.WARNING, "could not repair invalid polygon: " + way.getId());
=======
					LOGGER.warning("could not repair invalid polygon: " + way.getId());
>>>>>>> afd18a0f
				}
			}
		} catch (TopologyException e) {
			LOGGER.log(Level.WARNING, "JTS cannot clip way, not storing it in data file: " + way.getId(), e);
			way.setInvalid(true);
			return null;
		}
		return ret;
	}

	/**
	 * A tile on zoom level <i>z</i> has exactly 16 sub tiles on zoom level <i>z+2</i>. For each of these 16 sub tiles
	 * it is analyzed if the given way needs to be included. The result is represented as a 16 bit short value. Each bit
	 * represents one of the 16 sub tiles. A bit is set to 1 if the sub tile needs to include the way. Representation is
	 * row-wise.
	 * 
	 * @param geometry
	 *            the geometry which is analyzed
	 * @param tile
	 *            the tile which is split into 16 sub tiles
	 * @param enlargementInMeter
	 *            amount of pixels that is used to enlarge the bounding box of the way and the tiles in the mapping
	 *            process
	 * @return a 16 bit short value that represents the information which of the sub tiles needs to include the way
	 */
	public static short computeBitmask(final Geometry geometry, final TileCoordinate tile, final int enlargementInMeter) {
		List<TileCoordinate> subtiles = tile
				.translateToZoomLevel((byte) (tile.getZoomlevel() + SUBTILE_ZOOMLEVEL_DIFFERENCE));

		short bitmask = 0;
		int tileCounter = 0;
		for (TileCoordinate subtile : subtiles) {
			Geometry bbox = tileToJTSGeometry(subtile.getX(), subtile.getY(), subtile.getZoomlevel(),
					enlargementInMeter);
			if (bbox.intersects(geometry)) {
				bitmask |= TILE_BITMASK_VALUES[tileCounter];
			}
			tileCounter++;
		}
		return bitmask;
	}

	/**
	 * @param geometry
	 *            the JTS {@link Geometry} object
	 * @return the centroid of the given geometry
	 */
	public static LatLong computeCentroid(Geometry geometry) {
		Point centroid = geometry.getCentroid();
		if (centroid != null) {
			return new LatLong(centroid.getCoordinate().y, centroid.getCoordinate().x, true);
		}

		return null;
	}

	// *********** PREPROCESSING OF WAYS **************

	/**
	 * @param geometry
	 *            a JTS {@link Geometry} object representing the OSM entity
	 * @param tile
	 *            the tile
	 * @param enlargementInMeter
	 *            the enlargement of the tile in meters
	 * @return true, if the geometry is covered completely by this tile
	 */
	public static boolean coveredByTile(final Geometry geometry, final TileCoordinate tile, final int enlargementInMeter) {
		Geometry bbox = tileToJTSGeometry(tile.getX(), tile.getY(), tile.getZoomlevel(), enlargementInMeter);
		if (bbox.covers(geometry)) {
			return true;
		}

		return false;
	}

	// **************** WAY OR POI IN TILE *****************
	/**
	 * Computes which tiles on the given base zoom level need to include the given way (which may be a polygon).
	 * 
	 * @param way
	 *            the way that is mapped to tiles
	 * @param baseZoomLevel
	 *            the base zoom level which is used in the mapping
	 * @param enlargementInMeter
	 *            amount of pixels that is used to enlarge the bounding box of the way and the tiles in the mapping
	 *            process
	 * @return all tiles on the given base zoom level that need to include the given way, an empty set if no tiles are
	 *         matched
	 */
	public static Set<TileCoordinate> mapWayToTiles(final TDWay way, final byte baseZoomLevel,
			final int enlargementInMeter) {
		if (way == null) {
			LOGGER.fine("way is null in mapping to tiles");
			return Collections.emptySet();
		}

		HashSet<TileCoordinate> matchedTiles = new HashSet<>();
		Geometry wayGeometry = JTSUtils.toJTSGeometry(way);
		if (wayGeometry == null) {
			way.setInvalid(true);
			LOGGER.fine("unable to create geometry from way: " + way.getId());
			return matchedTiles;
		}

		TileCoordinate[] bbox = getWayBoundingBox(way, baseZoomLevel, enlargementInMeter);
		// calculate the tile coordinates and the corresponding bounding boxes
		try {
			for (int k = bbox[0].getX(); k <= bbox[1].getX(); k++) {
				for (int l = bbox[0].getY(); l <= bbox[1].getY(); l++) {
					Geometry bboxGeometry = tileToJTSGeometry(k, l, baseZoomLevel, enlargementInMeter);
					if (bboxGeometry.intersects(wayGeometry)) {
						matchedTiles.add(new TileCoordinate(k, l, baseZoomLevel));
					}
				}
			}
		} catch (TopologyException e) {
			LOGGER.fine("encountered error during mapping of a way to corresponding tiles, way id: " + way.getId());
			return Collections.emptySet();
		}

		return matchedTiles;
	}

	/**
	 * @param latLong
	 *            the point
	 * @param tile
	 *            the tile
	 * @return true if the point is located in the given tile
	 */
	public static boolean pointInTile(LatLong latLong, TileCoordinate tile) {
		if (latLong == null || tile == null) {
			return false;
		}

		double lon1 = MercatorProjection.tileXToLongitude(tile.getX(), tile.getZoomlevel());
		double lon2 = MercatorProjection.tileXToLongitude(tile.getX() + 1, tile.getZoomlevel());
		double lat1 = MercatorProjection.tileYToLatitude(tile.getY(), tile.getZoomlevel());
		double lat2 = MercatorProjection.tileYToLatitude(tile.getY() + 1, tile.getZoomlevel());
		return latLong.latitude <= lat1 && latLong.latitude >= lat2 && latLong.longitude >= lon1
				&& latLong.longitude <= lon2;
	}

	/**
	 * Simplifies a geometry using the Douglas Peucker algorithm.
	 * 
	 * @param way
	 *            the way
	 * @param geometry
	 *            the geometry
	 * @param zoomlevel
	 *            the zoom level
	 * @param simplificationFactor
	 *            the simplification factor
	 * @return the simplified geometry
	 */
	public static Geometry simplifyGeometry(TDWay way, Geometry geometry, byte zoomlevel, int tileSize,
			double simplificationFactor) {
		Geometry ret = null;

		Envelope bbox = geometry.getEnvelopeInternal();
		// compute maximal absolute latitude (so that we don't need to care if we
		// are on northern or southern hemisphere)
		double latMax = Math.max(Math.abs(bbox.getMaxY()), Math.abs(bbox.getMinY()));
		double deltaLat = deltaLat(simplificationFactor, latMax, zoomlevel, tileSize);

		try {
			ret = TopologyPreservingSimplifier.simplify(geometry, deltaLat);
		} catch (TopologyException e) {
			LOGGER.log(Level.FINE,
					"JTS cannot simplify way due to an error, not simplifying way with id: " + way.getId(), e);
			way.setInvalid(true);
			return geometry;
		}

		return ret;
	}

	/**
	 * Convert a JTS Geometry to a WayDataBlock list.
	 * 
	 * @param geometry
	 *            a geometry object which should be converted
	 * @return a list of WayBlocks which you can use to save the way.
	 */
	public static List<WayDataBlock> toWayDataBlockList(Geometry geometry) {
		List<WayDataBlock> res = new ArrayList<>();
		if (geometry instanceof MultiPolygon) {
			MultiPolygon mp = (MultiPolygon) geometry;
			for (int i = 0; i < mp.getNumGeometries(); i++) {
				Polygon p = (Polygon) mp.getGeometryN(i);
				List<Integer> outer = toCoordinateList(p.getExteriorRing());
				List<List<Integer>> inner = new ArrayList<>();
				for (int j = 0; j < p.getNumInteriorRing(); j++) {
					inner.add(toCoordinateList(p.getInteriorRingN(j)));
				}
				res.add(new WayDataBlock(outer, inner));
			}
		} else if (geometry instanceof Polygon) {
			Polygon p = (Polygon) geometry;
			List<Integer> outer = toCoordinateList(p.getExteriorRing());
			List<List<Integer>> inner = new ArrayList<>();
			for (int i = 0; i < p.getNumInteriorRing(); i++) {
				inner.add(toCoordinateList(p.getInteriorRingN(i)));
			}
			res.add(new WayDataBlock(outer, inner));
		} else if (geometry instanceof MultiLineString) {
			MultiLineString ml = (MultiLineString) geometry;
			for (int i = 0; i < ml.getNumGeometries(); i++) {
				LineString l = (LineString) ml.getGeometryN(i);
				res.add(new WayDataBlock(toCoordinateList(l), null));
			}
		} else if (geometry instanceof LinearRing || geometry instanceof LineString) {
			res.add(new WayDataBlock(toCoordinateList(geometry), null));
		} else if (geometry instanceof GeometryCollection) {
			GeometryCollection gc = (GeometryCollection) geometry;
			for (int i = 0; i < gc.getNumGeometries(); i++) {
				List<WayDataBlock> recursiveResult = toWayDataBlockList(gc.getGeometryN(i));
				for (WayDataBlock wayDataBlock : recursiveResult) {
					res.add(wayDataBlock);
				}
			}
		}

		return res;
	}

	private static double[] bufferInDegrees(long tileY, byte zoom, int enlargementInMeter) {
		if (enlargementInMeter == 0) {
			return EPSILON_ZERO;
		}

		double[] epsilons = new double[2];
		double lat = MercatorProjection.tileYToLatitude(tileY, zoom);
		epsilons[0] = LatLongUtils.latitudeDistance(enlargementInMeter);
		epsilons[1] = LatLongUtils.longitudeDistance(enlargementInMeter, lat);

		return epsilons;
	}

	// **************** JTS CONVERSIONS *********************

	private static double[] computeTileEnlargement(double lat, int enlargementInMeter) {
		if (enlargementInMeter == 0) {
			return EPSILON_ZERO;
		}

		double[] epsilons = new double[2];

		epsilons[0] = LatLongUtils.latitudeDistance(enlargementInMeter);
		epsilons[1] = LatLongUtils.longitudeDistance(enlargementInMeter, lat);

		return epsilons;
	}

	// Computes the amount of latitude degrees for a given distance in pixel at a given zoom level.
	private static double deltaLat(double deltaPixel, double lat, byte zoom, int tileSize) {
		long mapSize = MercatorProjection.getMapSize(zoom, tileSize);
		double pixelY = MercatorProjection.latitudeToPixelY(lat, mapSize);
		double lat2 = MercatorProjection.pixelYToLatitude(pixelY + deltaPixel, mapSize);

		return Math.abs(lat2 - lat);
	}

	private static TileCoordinate[] getWayBoundingBox(final TDWay way, byte zoomlevel, int enlargementInMeter) {
		double maxx = Double.NEGATIVE_INFINITY, maxy = Double.NEGATIVE_INFINITY, minx = Double.POSITIVE_INFINITY, miny = Double.POSITIVE_INFINITY;
		for (TDNode coordinate : way.getWayNodes()) {
			maxy = Math.max(maxy, LatLongUtils.microdegreesToDegrees(coordinate.getLatitude()));
			miny = Math.min(miny, LatLongUtils.microdegreesToDegrees(coordinate.getLatitude()));
			maxx = Math.max(maxx, LatLongUtils.microdegreesToDegrees(coordinate.getLongitude()));
			minx = Math.min(minx, LatLongUtils.microdegreesToDegrees(coordinate.getLongitude()));
		}

		double[] epsilonsTopLeft = computeTileEnlargement(maxy, enlargementInMeter);
		double[] epsilonsBottomRight = computeTileEnlargement(miny, enlargementInMeter);

		TileCoordinate[] bbox = new TileCoordinate[2];
		bbox[0] = new TileCoordinate((int) MercatorProjection.longitudeToTileX(minx - epsilonsTopLeft[1], zoomlevel),
				(int) MercatorProjection.latitudeToTileY(maxy + epsilonsTopLeft[0], zoomlevel), zoomlevel);
		bbox[1] = new TileCoordinate(
				(int) MercatorProjection.longitudeToTileX(maxx + epsilonsBottomRight[1], zoomlevel),
				(int) MercatorProjection.latitudeToTileY(miny - epsilonsBottomRight[0], zoomlevel), zoomlevel);

		return bbox;
	}

	private static Geometry tileToJTSGeometry(long tileX, long tileY, byte zoom, int enlargementInMeter) {
		double minLat = MercatorProjection.tileYToLatitude(tileY + 1, zoom);
		double maxLat = MercatorProjection.tileYToLatitude(tileY, zoom);
		double minLon = MercatorProjection.tileXToLongitude(tileX, zoom);
		double maxLon = MercatorProjection.tileXToLongitude(tileX + 1, zoom);

		double[] epsilons = bufferInDegrees(tileY, zoom, enlargementInMeter);

		minLon -= epsilons[1];
		minLat -= epsilons[0];
		maxLon += epsilons[1];
		maxLat += epsilons[0];

		Coordinate bottomLeft = new Coordinate(minLon, minLat);
		Coordinate topRight = new Coordinate(maxLon, maxLat);

		return GEOMETRY_FACTORY.createLineString(new Coordinate[] { bottomLeft, topRight }).getEnvelope();
	}

	private static List<Integer> toCoordinateList(Geometry jtsGeometry) {
		Coordinate[] jtsCoords = jtsGeometry.getCoordinates();

		ArrayList<Integer> result = new ArrayList<>();

		for (int j = 0; j < jtsCoords.length; j++) {
			LatLong geoCoord = new LatLong(jtsCoords[j].y, jtsCoords[j].x, true);
			result.add(Integer.valueOf(LatLongUtils.degreesToMicrodegrees(geoCoord.latitude)));
			result.add(Integer.valueOf(LatLongUtils.degreesToMicrodegrees(geoCoord.longitude)));
		}

		return result;
	}

	private GeoUtils() {
	}
}<|MERGE_RESOLUTION|>--- conflicted
+++ resolved
@@ -97,17 +97,10 @@
 			if (!geometry.isValid()) {
 				// this should stop the problem of non-noded intersections that trigger an error when
 				// clipping
-<<<<<<< HEAD
-				LOGGER.log(Level.WARNING, "invalid geometry prior to tile clipping, trying to repair " + way.getId());
-				geometry = JTSUtils.repairInvalidPolygon(geometry);
-				if (!geometry.isValid()) {
-					LOGGER.log(Level.WARNING, "invalid geometry even after attempt to fix " + way.getId());
-=======
 				LOGGER.warning("invalid geometry prior to tile clipping, trying to repair " + way.getId());
 				geometry = JTSUtils.repairInvalidPolygon(geometry);
 				if (!geometry.isValid()) {
 					LOGGER.warning("invalid geometry even after attempt to fix " + way.getId());
->>>>>>> afd18a0f
 				}
 			}
 			ret = tileBBJTS.intersection(geometry);
@@ -120,11 +113,7 @@
 				ret = JTSUtils.repairInvalidPolygon(ret);
 				if (ret == null) {
 					way.setInvalid(true);
-<<<<<<< HEAD
-					LOGGER.log(Level.WARNING, "could not repair invalid polygon: " + way.getId());
-=======
 					LOGGER.warning("could not repair invalid polygon: " + way.getId());
->>>>>>> afd18a0f
 				}
 			}
 		} catch (TopologyException e) {
