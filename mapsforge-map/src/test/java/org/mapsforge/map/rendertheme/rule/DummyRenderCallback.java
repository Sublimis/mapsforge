--- conflicted
+++ resolved
@@ -30,31 +30,17 @@
 	}
 
 	@Override
-<<<<<<< HEAD
-	public void renderAreaCaption(PolylineContainer way, Display display, int priority, String caption, float horizontalOffset, float verticalOffset,
-	                              Paint fill, Paint stroke, Position position, int maxTextWidth) {
-=======
 	public void renderAreaCaption(final RenderContext renderContext, Display display, int priority, String caption, float horizontalOffset, float verticalOffset, Paint fill, Paint stroke, Position position, int maxTextWidth, PolylineContainer way) {
->>>>>>> afd18a0f
 		// do nothing
 	}
 
 	@Override
-<<<<<<< HEAD
-	public void renderAreaSymbol(PolylineContainer way, Display display, int priority, Bitmap symbol) {
-=======
 	public void renderAreaSymbol(final RenderContext renderContext, Display display, int priority, Bitmap symbol, PolylineContainer way) {
->>>>>>> afd18a0f
 		// do nothing
 	}
 
 	@Override
-<<<<<<< HEAD
-	public void renderPointOfInterestCaption(PointOfInterest poi, Display display, int priority, String caption, float horizontalOffset, float verticalOffset,
-	                                         Paint fill, Paint stroke, Position position, int maxTextWidth, Tile tile) {
-=======
 	public void renderPointOfInterestCaption(final RenderContext renderContext, Display display, int priority, String caption, float horizontalOffset, float verticalOffset, Paint fill, Paint stroke, Position position, int maxTextWidth, PointOfInterest poi) {
->>>>>>> afd18a0f
 		// do nothing
 	}
 
@@ -64,11 +50,7 @@
 	}
 
 	@Override
-<<<<<<< HEAD
-	public void renderPointOfInterestSymbol(PointOfInterest poi, Display display, int priority, Bitmap symbol, Tile tile) {
-=======
 	public void renderPointOfInterestSymbol(final RenderContext renderContext, Display display, int priority, Bitmap symbol, PointOfInterest poi) {
->>>>>>> afd18a0f
 		// do nothing
 	}
 
@@ -78,21 +60,12 @@
 	}
 
 	@Override
-<<<<<<< HEAD
-	public void renderWaySymbol(PolylineContainer way, Display display, int priority, Bitmap symbol, float dy, boolean alignCenter,
-	                            boolean repeat, float repeatGap, float repeatStart, boolean rotate) {
-=======
 	public void renderWaySymbol(final RenderContext renderContext, Display display, int priority, Bitmap symbol, float dy, boolean alignCenter, boolean repeat, float repeatGap, float repeatStart, boolean rotate, PolylineContainer way) {
->>>>>>> afd18a0f
 		// do nothing
 	}
 
 	@Override
-<<<<<<< HEAD
-	public void renderWayText(PolylineContainer way, Display display, int priority, String text, float dy, Paint fill, Paint stroke) {
-=======
 	public void renderWayText(final RenderContext renderContext, Display display, int priority, String text, float dy, Paint fill, Paint stroke, PolylineContainer way) {
->>>>>>> afd18a0f
 		// do nothing
 	}
 }