--- conflicted
+++ resolved
@@ -80,13 +80,10 @@
 		return defaultTimeToLive;
 	}
 
-<<<<<<< HEAD
-=======
 	protected String getHostName() {
 		return this.hostNames[random.nextInt(this.hostNames.length)];
 	}
 
->>>>>>> afd18a0f
 	@Override
 	public int hashCode() {
 		final int prime = 31;
