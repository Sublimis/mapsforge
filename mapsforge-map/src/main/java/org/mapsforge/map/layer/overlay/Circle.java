--- conflicted
+++ resolved
@@ -39,7 +39,6 @@
 	private Paint paintStroke;
 	private float radius;
 
-
 	/**
 	 * @param latLong
 	 *            the initial center point of this circle (may be null).
@@ -55,10 +54,7 @@
 	public Circle(LatLong latLong, float radius, Paint paintFill, Paint paintStroke) {
 		this(latLong, radius, paintFill, paintStroke, false);
 	}
-<<<<<<< HEAD
-=======
-
->>>>>>> afd18a0f
+
 	/**
 	 * @param latLong
 	 *            the initial center point of this circle (may be null).
@@ -68,20 +64,12 @@
 	 *            the initial {@code Paint} used to fill this circle (may be null).
 	 * @param paintStroke
 	 *            the initial {@code Paint} used to stroke this circle (may be null).
-<<<<<<< HEAD
-	 * @param keepAligned if set to true it will keep the bitmap aligned with the map, to avoid
-	 *                    a moving effect of a bitmap shader.
-	 * @throws IllegalArgumentException
-	 *             if the given {@code radius} is negative or {@link Float#NaN}.
-
-=======
 	 * @param keepAligned
 	 *            if set to true it will keep the bitmap aligned with the map,
 	 *            to avoid a moving effect of a bitmap shader.
 	 * @throws IllegalArgumentException
 	 *             if the given {@code radius} is negative or {@link Float#NaN}.
 	 *
->>>>>>> afd18a0f
 	 */
 	public Circle(LatLong latLong, float radius, Paint paintFill, Paint paintStroke, boolean keepAligned) {
 		super();
