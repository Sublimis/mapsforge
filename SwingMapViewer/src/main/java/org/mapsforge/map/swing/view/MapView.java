--- conflicted
+++ resolved
@@ -73,15 +73,12 @@
 		if (this.mapScaleBar != null) {
 			this.mapScaleBar.destroy();
 		}
-<<<<<<< HEAD
-=======
 	}
 
 	@Override
 	public BoundingBox getBoundingBox() {
 		return MapPositionUtil.getBoundingBox(this.model.mapViewPosition.getMapPosition(),
 				getDimension(), this.model.displayModel.getTileSize());
->>>>>>> afd18a0f
 	}
 
 	@Override
